{
  "route_name": "Paul Revere Trail",
  "location": "Greater Boston Area, Massachusetts, USA",
  "distance_km": 27.54,
  "track_points": 4435,
  "description": "Historic trail following Paul Revere's midnight ride through Boston area with numerous bridges and bike trails",
  "test_purpose": "urban_historic_trail_overlap_filtering",
  "bounding_box": {
    "south": 42.3635,
    "west": -71.2799,
    "north": 42.4507,
    "east": -71.0533,
    "area_sq_km": 179.6
  },
  "expected_results": {
    "total_brunnels_found": "969-980",
    "total_bridges_found": "745-750",
    "total_tunnels_found": "220-230",
    "nearby_bridges": "14",
    "nearby_tunnels": "0",
    "final_included_individual": "13",
    "final_included_compound": "1",
    "final_included_total": "14",
    "filtered_brunnels": {
<<<<<<< HEAD
      "outwith_route_buffer": "945-955"
=======
      "outlier": "950-960"
>>>>>>> 30a7b4f5
    }
  },
  "known_bridges": [
    {
      "name": "unnamed",
      "osm_way_id": 852560833,
      "approximate_km": 1.46,
      "length_km": 0.01
    },
    {
      "name": "unnamed",
      "osm_way_id": 1316061571,
      "approximate_km": 1.61,
      "length_km": 0.00
    },
    {
      "name": "unnamed",
      "osm_way_id": 1338748628,
      "approximate_km": 3.90,
      "length_km": 0.02
    },
    {
      "name": "unnamed",
      "osm_way_id": 845577316,
      "approximate_km": 4.34,
      "length_km": 0.13
    },
    {
      "name": "Main Street",
      "osm_way_id": 80989699,
      "approximate_km": 10.10,
      "length_km": 0.03
    },
    {
      "name": "High Street",
      "osm_way_ids": [
        169505851,
        591294837
      ],
      "approximate_km": 13.76,
      "length_km": 0.03,
      "type": "compound_bridge",
      "segments": 2
    },
    {
      "name": "Minuteman Bikeway",
      "osm_way_id": 39452769,
      "approximate_km": 15.98,
      "length_km": 0.02
    },
    {
      "name": "Minuteman Bikeway",
      "osm_way_id": 39452749,
      "approximate_km": 16.42,
      "length_km": 0.01
    },
    {
      "name": "Minuteman Bikeway",
      "osm_way_id": 39452791,
      "approximate_km": 17.15,
      "length_km": 0.02
    },
    {
      "name": "Minuteman Bikeway",
      "osm_way_id": 310840479,
      "approximate_km": 18.02,
      "length_km": 0.00
    },
    {
      "name": "Minuteman Bikeway",
      "osm_way_id": 39452690,
      "approximate_km": 22.32,
      "length_km": 0.02
    },
    {
      "name": "Massachusetts Avenue",
      "osm_way_id": 24233775,
      "approximate_km": 25.05,
      "length_km": 0.08
    }
  ],
  "test_scenarios": [
    {
      "name": "default_settings",
      "args": {},
      "expected_included": 12,
      "expected_compounds": 1,
      "notes": "Default 3.0m buffer finds 12 bridges, no overlap filtering"
    },
    {
      "name": "overlap_filtering_test",
      "args": {
        "route_buffer": 5.0
      },
      "expected_final_included_total": "14",
      "expected_overlap_filtered": "2",
      "notes": "Increased buffer detects overlapping brunnels for filtering test"
    },
    {
      "name": "strict_bearing_tolerance",
      "args": {
        "bearing_tolerance": 10.0,
        "route_buffer": 5.0
      },
      "expected_final_included_total": "14",
      "notes": "Urban trail with various bridge orientations"
    },
    {
      "name": "disable_overlap_filtering",
      "args": {
        "no_overlap_filtering": true,
        "route_buffer": 5.0
      },
      "expected_final_included_total": "16",
      "notes": "Should include overlapping brunnels that would normally be filtered (placeholder - no such option currently exists)"
    }
  ],
  "performance_benchmarks": {
    "processing_time_seconds": "18-25",
    "memory_usage_mb": "<250",
    "overpass_query_time_seconds": "1-3"
  },
  "test_categories": [
    "urban_dense",
    "historic_trail",
    "compound_brunnel_testing",
    "buffer_sensitivity_testing",
    "bike_trail_infrastructure",
    "mixed_named_unnamed"
  ],
  "notes": [
    "Historic Paul Revere midnight ride trail through Greater Boston",
    "Default settings find 12 bridges with 3.0m buffer (no overlap filtering)",
    "Overlap filtering test requires route_buffer=5m to detect overlapping brunnels",
    "Tests compound brunnel creation (High Street bridge with 2 segments)",
    "Good mix of named (Minuteman Bikeway, Main Street) and unnamed bridges",
    "High brunnel density urban area (1418 total brunnels)",
    "Multiple Minuteman Bikeway crossings test bike trail infrastructure",
    "Buffer sensitivity: 3.0m finds 12 bridges, 5.0m finds 14+ bridges"
  ],
  "osm_data_characteristics": {
    "brunnel_density": "very_high",
    "mapping_quality": "excellent",
    "railway_infrastructure": "heavy",
    "bike_infrastructure": "excellent",
    "stability": "high"
  },
  "osm_data_date": "2024-12-17",
  "baseline_established": "2024-12-17",
  "stability": "high"
}<|MERGE_RESOLUTION|>--- conflicted
+++ resolved
@@ -22,11 +22,7 @@
     "final_included_compound": "1",
     "final_included_total": "14",
     "filtered_brunnels": {
-<<<<<<< HEAD
-      "outwith_route_buffer": "945-955"
-=======
       "outlier": "950-960"
->>>>>>> 30a7b4f5
     }
   },
   "known_bridges": [
