--- conflicted
+++ resolved
@@ -3,17 +3,10 @@
 Geometry and distance calculation utilities for route analysis.
 """
 
-<<<<<<< HEAD
-from typing import List, Tuple, Optional  # Added Optional here as it's used by Position
-from dataclasses import dataclass, field  # Added for Position
-from geopy.distance import geodesic  # Added for Position
-import math  # Added for Position
-=======
-from typing import List, Tuple, Optional # Added Optional here as it's used by Position
-from dataclasses import dataclass, field # Added for Position
-from geopy.distance import geodesic # Added for Position
-import math # Added for Position
->>>>>>> cf65bbea
+from typing import List, Tuple, Optional
+from dataclasses import dataclass, field
+from geopy.distance import geodesic
+import math
 import logging
 
 # from .geometry import Position # Removed old import
@@ -24,12 +17,8 @@
 def find_closest_segments(
     polyline1: List["Position"], polyline2: List["Position"]
 ) -> Tuple[
-<<<<<<< HEAD
     Optional[Tuple[int, "Position", "Position"]],
     Optional[Tuple[int, "Position", "Position"]],
-=======
-    Optional[Tuple[int, "Position", "Position"]], Optional[Tuple[int, "Position", "Position"]]
->>>>>>> cf65bbea
 ]:
     """
     Find the closest segments between two polylines.
@@ -111,10 +100,7 @@
 
     return same_direction or opposite_direction
 
-<<<<<<< HEAD
 
-=======
->>>>>>> cf65bbea
 @dataclass
 class Position:
     latitude: float
