#!/usr/bin/env python3
"""
Route data model for brunnel analysis.
"""

from typing import Optional, Tuple, List, TextIO, Dict, Any
from dataclasses import dataclass, field
import logging
import math
from math import cos, radians
import argparse
import gpxpy
import gpxpy.gpx
from shapely.geometry.base import BaseGeometry

from .geometry import Position, Geometry
from .brunnel import Brunnel, FilterReason
from .overpass import query_overpass_brunnels

logger = logging.getLogger(__name__)


@dataclass
class Route(Geometry):
    """Represents a GPX route with memoized geometric operations."""

<<<<<<< HEAD
    trackpoints: List[Dict[str, Any]]
=======
    coords: List[Position]
>>>>>>> d706e420
    cumulative_distance: List[float] = field(default_factory=list, init=False)
    _bbox: Optional[Tuple[float, float, float, float]] = field(
        default=None, init=False, repr=False
    )

    @property
    def coordinate_list(self) -> List[Position]:
        """Return the list of Position objects for this geometry."""
        return self.coords

    def get_bbox(self, buffer: float = 0.0) -> Tuple[float, float, float, float]:
        """
        Get bounding box for this route, optionally with a buffer.
        The internally stored _bbox is always without a buffer.

        Args:
            buffer: Buffer distance in meters (default: 0.0)

        Returns:
            Tuple of (south, west, north, east) in decimal degrees

        Raises:
            ValueError: If route is empty
        """
        if not self.coords:
            raise ValueError("Cannot calculate bounding box for empty route")

        # Ensure the base bounding box (0 buffer) is calculated and memoized
        if self._bbox is None:
            self._bbox = self._calculate_bbox()

        # If no buffer is requested, return the memoized base bounding box
        if buffer == 0.0:
            return self._bbox

        # If a buffer is requested, calculate it based on the memoized _bbox
        min_lat, min_lon, max_lat, max_lon = self._bbox

        # Convert buffer from m to approximate degrees
        # 1 degree latitude ≈ 111 km = 111000m
        # longitude varies by latitude, use average of the base bbox
        avg_lat = (min_lat + max_lat) / 2
        lat_buffer = buffer / 111000.0
        lon_buffer = buffer / (111000.0 * abs(cos(radians(avg_lat))))

        # Apply buffer (ensure we don't exceed valid coordinate ranges)
        buffered_south = max(-90.0, min_lat - lat_buffer)
        buffered_north = min(90.0, max_lat + lat_buffer)
        buffered_west = max(-180.0, min_lon - lon_buffer)
        buffered_east = min(180.0, max_lon + lon_buffer)

        logger.debug(
            f"Returning on-the-fly buffered bounding box: ({buffered_south:.4f}, {buffered_west:.4f}, {buffered_north:.4f}, {buffered_east:.4f}) with {buffer}m buffer from base _bbox"
        )
        return (buffered_south, buffered_west, buffered_north, buffered_east)

    def _calculate_bbox(self) -> Tuple[float, float, float, float]:
        """
        Calculate bounding box for route, always with a 0 buffer.

        Returns:
            Tuple of (south, west, north, east) in decimal degrees
        """
        latitudes = [coord.latitude for coord in self.coords]
        longitudes = [coord.longitude for coord in self.coords]

        min_lat, max_lat = min(latitudes), max(latitudes)
        min_lon, max_lon = min(longitudes), max(longitudes)

        # Buffer is always 0 for the base calculation.
        # The actual `buffer` parameter passed to this method is ignored.
        internal_buffer_value = 0.0
        lat_buffer = 0.0  # Since internal_buffer_value is 0
        lon_buffer = 0.0  # Since internal_buffer_value is 0

        # Apply 0 buffer (effectively just taking min/max values)
        south = max(-90.0, min_lat - lat_buffer)
        north = min(90.0, max_lat + lat_buffer)
        west = max(-180.0, min_lon - lon_buffer)
        east = min(180.0, max_lon + lon_buffer)

        logger.debug(
            f"Base route bounding box calculated: ({south:.4f}, {west:.4f}, {north:.4f}, {east:.4f}) with {internal_buffer_value}m buffer"
        )

        return (south, west, north, east)

    def filter_overlapping_brunnels(
        self,
        brunnels: Dict[str, Brunnel],
    ) -> None:
        """
        Filter overlapping brunnels, keeping only the nearest one for each overlapping group.
        Supports both regular and compound brunnels.

        Args:
            brunnels: Dictionary of Brunnel objects to filter (modified in-place)
        """
        if not self.coords or not brunnels:
            return

        # Only consider contained brunnels with route spans
        contained_brunnels = [
            b
            for b in brunnels.values()
            if b.is_representative()
            and b.get_route_span() is not None
            and b.filter_reason == FilterReason.NONE
        ]

        if len(contained_brunnels) < 2:
            return  # Nothing to filter

        # Find groups of overlapping brunnels
        overlap_groups = []
        processed = set()

        for i, brunnel1 in enumerate(contained_brunnels):
            if i in processed:
                continue

            # Start a new group with this brunnel
            current_group = [brunnel1]
            processed.add(i)

            # Find all brunnels that overlap with any brunnel in the current group
            changed = True
            while changed:
                changed = False
                for j, brunnel2 in enumerate(contained_brunnels):
                    if j in processed:
                        continue

                    # Check if brunnel2 overlaps with any brunnel in current group
                    for brunnel_in_group in current_group:
                        if brunnel_in_group.overlaps_with(brunnel2):
                            current_group.append(brunnel2)
                            processed.add(j)
                            changed = True
                            break

            # Only add groups with more than one brunnel
            if len(current_group) > 1:
                overlap_groups.append(current_group)

        if not overlap_groups:
            logger.debug("No overlapping brunnels found")
            return

        # Filter each overlap group, keeping only the nearest
        filtered = 0
        for group in overlap_groups:
            logger.debug(f"Processing overlap group with {len(group)} brunnels")

            # Calculate average distance to route for each brunnel in the group
            brunnel_distances = []
            for brunnel in group:
                avg_distance = self.average_distance_to_polyline(brunnel)
                brunnel_distances.append((brunnel, avg_distance))
                logger.debug(
                    f"  {brunnel.get_short_description()}: avg distance = {avg_distance:.3f}km"
                )

            # Sort by distance (closest first)
            brunnel_distances.sort(key=lambda x: x[1])

            # Keep the closest, filter the rest
            closest_brunnel, closest_distance = brunnel_distances[0]

            logger.debug(
                f"  Keeping closest: {closest_brunnel.get_short_description()} (distance: {closest_distance:.3f}km)"
            )

            for brunnel, distance in brunnel_distances[1:]:
                brunnel.filter_reason = FilterReason.NOT_NEAREST
                filtered += 1

                logger.debug(
                    f"  Filtered: {brunnel.get_short_description()} (distance: {distance:.3f}km, reason: {brunnel.filter_reason})"
                )

        if filtered > 0:
            logger.debug(
                f"Filtered {filtered} overlapping brunnels, keeping nearest in each group"
            )

    def find_brunnels(self, args: argparse.Namespace) -> Dict[str, Brunnel]:
        """
        Find all bridges and tunnels near this route and check for containment within route buffer.

        Args:
            args: argparse.Namespace object containing all settings

        Returns:
            List of Brunnel objects found near the route, with containment status set
        """
        if not self.coords:
            raise ValueError("Cannot find brunnels for empty route")

        bbox = self.get_bbox(args.bbox_buffer)

        # Calculate and log query area before API call
        south, west, north, east = bbox
        lat_diff = north - south
        lon_diff = east - west
        avg_lat = (north + south) / 2
        lat_km = lat_diff * 111.0
        lon_km = lon_diff * 111.0 * abs(math.cos(math.radians(avg_lat)))
        area_sq_km = lat_km * lon_km

        logger.debug(
            f"Querying Overpass API for bridges and tunnels in {area_sq_km:.1f} sq km area..."
        )

        raw_ways = query_overpass_brunnels(bbox, args)

        brunnels = {}
        for way_data in raw_ways:
            try:
                brunnel = Brunnel.from_overpass_data(way_data)
                brunnels[brunnel.get_id()] = brunnel
            except (KeyError, ValueError) as e:
                logger.warning(f"Failed to parse brunnel way: {e}")
                continue

        return brunnels

    def average_distance_to_polyline(self, geometry: Geometry) -> float:
        """
        Calculate the average distance from all points in a geometry to the closest points on this route.

        Args:
            geometry: Any Geometry object (Brunnel, CompoundBrunnel, etc.)

        Returns:
            Average distance in kilometers, or float('inf') if calculation fails
        """
        geometry_coords = geometry.coordinate_list

        if not geometry_coords or not self.coords:
            return float("inf")

        total_distance = 0.0
        valid_points = 0

        for geometry_point in geometry_coords:
            try:
                _, closest_route_point = self.closest_point_to(geometry_point)
                # Calculate direct distance between geometry point and closest route point
                distance = geometry_point.distance_to(closest_route_point)
                total_distance += distance
                valid_points += 1
            except Exception as e:
                logger.warning(f"Failed to calculate distance for geometry point: {e}")
                continue

        if valid_points == 0:
            return float("inf")

        return total_distance / valid_points

    def calculate_distances(self) -> None:
        """
        Calculate and set track_distance for each trackpoint.


        """
        if not self.coords:
            return

        # Initialize cumulative_distance list
<<<<<<< HEAD
        self.cumulative_distance = [0.0] * len(self.trackpoints)
=======
        self.cumulative_distance = [0.0] * len(self.coords)
>>>>>>> d706e420

        # Set first trackpoint distance to 0
        self.cumulative_distance[0] = 0.0

        # Calculate cumulative distances for remaining trackpoints
<<<<<<< HEAD
        for i in range(1, len(self.trackpoints)):

            # Calculate distance from previous point and add to cumulative distance
            segment_distance = self.coordinate_list[i - 1].distance_to(
                self.coordinate_list[i]
            )
=======
        for i in range(1, len(self.coords)):
            prev_point = self.coords[i-1]
            curr_point = self.coords[i]

            # Calculate distance from previous point and add to cumulative distance
            segment_distance = prev_point.distance_to(curr_point)
>>>>>>> d706e420
            self.cumulative_distance[i] = (
                self.cumulative_distance[i - 1] + segment_distance
            )

    def closest_point_to(self: "Route", point: Position) -> Tuple[float, Position]:
        """
        Find the closest point on a route to a given point and return the cumulative distance.

        Args:
            point: Point to find closest route point for

        Returns:
            Tuple of (distance, closest_position) where:
            - distance: Distance from route start to closest point
            - closest_position: Position of closest point on route
        """
        route_positions = self.coordinate_list

        if len(route_positions) < 2:
            raise ValueError(
                "Route must have at least two positions to calculate distance."
            )

        min_distance = float("inf")
        best_distance = 0.0
        best_position = route_positions[0]

        # Check each segment of the route
        for i in range(len(route_positions) - 1):
            seg_start = route_positions[i]
            seg_end = route_positions[i + 1]

            distance, t, closest_point = point.to_line_segment_distance_and_projection(
                seg_start, seg_end
            )

            if distance < min_distance:
                min_distance = distance
                best_position = closest_point

                # Calculate cumulative distance to this point
<<<<<<< HEAD
                best_distance = self.cumulative_distance[i] + seg_start.distance_to(
                    best_position
                )
=======
                # best_distance = self.trackpoints[i][ # Removed
                # "track_distance" # Removed
                # ] + seg_start.distance_to(best_position) # Removed
                best_distance = self.cumulative_distance[i] + seg_start.distance_to(best_position)
>>>>>>> d706e420

        return best_distance, best_position

    @classmethod
    def from_gpx(cls, file_input: TextIO) -> "Route":
        """
        Parse GPX file and concatenate all tracks/segments into a single route.

        Args:
            file_input: File-like object containing GPX data

        Returns:
            Route object representing the concatenated route

        Raises:
            UnsupprtedRouteError: If route crosses antimeridian or approaches poles
            gpxpy.gpx.GPXException: If GPX file is malformed
        """
        try:
            gpx_data = gpxpy.parse(file_input)
        except gpxpy.gpx.GPXException as e:
            raise gpxpy.gpx.GPXException(e)

        coords_data = []

        # Extract all track points from all tracks and segments
        for track in gpx_data.tracks:
            for segment in track.segments:
                for point in segment.points:
                    coords_data.append(
                        Position(
                            latitude=point.latitude,
                            longitude=point.longitude,
                            elevation=point.elevation,
                        )
                    )

        route = cls(coords_data)

        if not route:
            raise ValueError("No track points found in GPX file")

        logger.debug(f"Parsed {len(route)} track points from GPX file")

        # Check the route
        cls._check_route(route.coords)

        return route

    @classmethod
    def from_file(cls, filename: str) -> "Route":
        """
        Load and parse a GPX file into a route.

        Args:
            filename: Path to GPX file

        Returns:
            Route object representing the route

        Raises:
            UnsupprtedRouteError: If route fails validation
            FileNotFoundError: If file doesn't exist
            PermissionError: If file can't be read
        """
        logger.debug(f"Reading GPX file: {filename}")
        with open(filename, "r", encoding="utf-8") as f:
            return cls.from_gpx(f)

    @classmethod
    def from_positions(cls, positions: List[Position]) -> "Route":
        """
        Create a Route from a list of Position objects.

        Args:
            positions: List of Position objects

        Returns:
            Route object representing the route
        """
        if not positions:
            # If positions is empty, initialize with an empty list for coords
            return cls([])

        # Directly use the provided positions list
        route = cls(positions)

        # Check the route
        cls._check_route(route.coords)

        return route

    @staticmethod
    def _check_route(coords: List[Position]) -> None:
        """
        Check route for antimeridian crossing and polar proximity.

        Args:
            coords: List of Position objects to check

        Raises:
            RuntimeError: If route is unsupported
        """
        if not coords:
            return

        # Check for polar proximity (within 5 degrees of poles)
        for i, coord in enumerate(coords):
            if abs(coord.latitude) > 85.0:
                raise RuntimeError(
                    f"Route point {i} at latitude {coord.latitude:.3f}° is within "
                    f"5 degrees of a pole"
                )

        # Check for antimeridian crossing
        for i in range(1, len(coords)):
            lon_diff = abs(
                coords[i].longitude - coords[i - 1].longitude
            )
            if lon_diff > 180.0:
                raise RuntimeError(
                    f"Route crosses antimeridian between points {i-1} and {i} "
                    f"(longitude jump: {lon_diff:.3f}°)"
                )

    def __len__(self) -> int:
        """Return number of trackpoints in route."""
        return len(self.coords)

    def __getitem__(self, index):
        """Allow indexing into trackpoints."""
        return self.coords[index]

    def __iter__(self):
        """Allow iteration over trackpoints."""
        return iter(self.coords)

    def calculate_buffered_route_geometry(self, route_buffer: float) -> BaseGeometry:
        """
        Calculate the buffered Shapely geometry for the route.

        Args:
            route_buffer: Buffer distance in meters.

        Returns:
            Shapely geometry object or None if it could not be created.
        """
        if not self.coords:
            raise ValueError(
                "Cannot calculate buffered geometry for empty route, coords are empty"
            )

        route_line = self.get_linestring()
        if route_line is None:
            raise ValueError(
                "Cannot calculate buffered geometry because LineString is None"
            )

        # Convert buffer from meters to approximate degrees

        avg_lat = self.coords[0].latitude
        # 1 degree latitude ≈ 111 km = 111000m
        lat_buffer_deg = route_buffer / 111000.0
        # Longitude conversion depends on latitude
        lon_buffer_deg = route_buffer / (111000.0 * abs(cos(radians(avg_lat))))

        # Use the smaller of the two buffers to be conservative,
        # as buffering is generally isotropic in projected coordinate systems
        # but here we are using geographic coordinates.
        buffer_degrees = min(lat_buffer_deg, lon_buffer_deg)

        if buffer_degrees <= 0:
            raise ValueError(
                f"Calculated buffer in degrees is {buffer_degrees:.6f}. "
                "This might lead to unexpected behavior or invalid geometry. "
                "Ensure route_buffer is positive and trackpoints are valid."
            )

        route_geometry = route_line.buffer(buffer_degrees)

        if not route_geometry.is_valid:
            logger.warning(
                "Initial buffered route geometry is invalid. Attempting to fix with buffer(0)."
            )
            fixed_geometry = route_geometry.buffer(0)
            if fixed_geometry.is_valid:
                logger.warning("Successfully fixed invalid buffered geometry.")
                return fixed_geometry
            else:
                raise ValueError(
                    "Could not fix invalid buffered geometry after attempting buffer(0). "
                    "The geometry remains invalid."
                )
        return route_geometry

    def filter_misaligned_brunnels(
        self,
        brunnels: Dict[str, Brunnel],
        bearing_tolerance_degrees: float,
    ) -> None:
        """
        Filters a list of brunnels by their alignment with the route.

        Args:

            bearing_tolerance_degrees: Bearing alignment tolerance in degrees.
            self: The Route instance.

        """
        unaligned_count = 0

        for brunnel in brunnels.values():

            if (
                brunnel.filter_reason == FilterReason.NONE
                and not brunnel.is_aligned_with_route(self, bearing_tolerance_degrees)
            ):
                brunnel.filter_reason = FilterReason.UNALIGNED
                unaligned_count += 1

        if unaligned_count > 0:
            logger.debug(
                f"Filtered {unaligned_count} brunnels out of {len(brunnels)} "
                f"contained brunnels due to bearing misalignment (tolerance: {bearing_tolerance_degrees}°)"
            )

    def calculate_route_spans(self, brunnels: Dict[str, Brunnel]) -> None:
        """
        Calculate the route span for each included brunnel.
        """
        for brunnel in brunnels.values():
            if brunnel.filter_reason == FilterReason.NONE:
                brunnel.calculate_route_span(self)<|MERGE_RESOLUTION|>--- conflicted
+++ resolved
@@ -24,11 +24,7 @@
 class Route(Geometry):
     """Represents a GPX route with memoized geometric operations."""
 
-<<<<<<< HEAD
-    trackpoints: List[Dict[str, Any]]
-=======
     coords: List[Position]
->>>>>>> d706e420
     cumulative_distance: List[float] = field(default_factory=list, init=False)
     _bbox: Optional[Tuple[float, float, float, float]] = field(
         default=None, init=False, repr=False
@@ -300,31 +296,18 @@
             return
 
         # Initialize cumulative_distance list
-<<<<<<< HEAD
-        self.cumulative_distance = [0.0] * len(self.trackpoints)
-=======
         self.cumulative_distance = [0.0] * len(self.coords)
->>>>>>> d706e420
 
         # Set first trackpoint distance to 0
         self.cumulative_distance[0] = 0.0
 
         # Calculate cumulative distances for remaining trackpoints
-<<<<<<< HEAD
-        for i in range(1, len(self.trackpoints)):
+        for i in range(1, len(self.coords)):
 
             # Calculate distance from previous point and add to cumulative distance
             segment_distance = self.coordinate_list[i - 1].distance_to(
                 self.coordinate_list[i]
             )
-=======
-        for i in range(1, len(self.coords)):
-            prev_point = self.coords[i-1]
-            curr_point = self.coords[i]
-
-            # Calculate distance from previous point and add to cumulative distance
-            segment_distance = prev_point.distance_to(curr_point)
->>>>>>> d706e420
             self.cumulative_distance[i] = (
                 self.cumulative_distance[i - 1] + segment_distance
             )
@@ -366,16 +349,9 @@
                 best_position = closest_point
 
                 # Calculate cumulative distance to this point
-<<<<<<< HEAD
                 best_distance = self.cumulative_distance[i] + seg_start.distance_to(
                     best_position
                 )
-=======
-                # best_distance = self.trackpoints[i][ # Removed
-                # "track_distance" # Removed
-                # ] + seg_start.distance_to(best_position) # Removed
-                best_distance = self.cumulative_distance[i] + seg_start.distance_to(best_position)
->>>>>>> d706e420
 
         return best_distance, best_position
 
@@ -492,9 +468,7 @@
 
         # Check for antimeridian crossing
         for i in range(1, len(coords)):
-            lon_diff = abs(
-                coords[i].longitude - coords[i - 1].longitude
-            )
+            lon_diff = abs(coords[i].longitude - coords[i - 1].longitude)
             if lon_diff > 180.0:
                 raise RuntimeError(
                     f"Route crosses antimeridian between points {i-1} and {i} "
